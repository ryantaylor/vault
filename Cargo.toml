--- conflicted
+++ resolved
@@ -1,10 +1,6 @@
 [package]
 name = "vault"
-<<<<<<< HEAD
-version = "0.2.1"
-=======
 version = "0.2.2"
->>>>>>> c01e51e3
 authors = ["Ryan Taylor <ryan@ryantaylordev.ca>"]
 
 description = "A parser for Company of Heroes 2 replay files. Valid for replays generated on versions 19545 thru 19696."
